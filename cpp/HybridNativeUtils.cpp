--- conflicted
+++ resolved
@@ -74,8 +74,6 @@
   return generatePublicKeyFromBytes(seckey, isCompressed);
 }
 
-<<<<<<< HEAD
-=======
 // Common function to generate ed25519 public key from private key bytes (seed)
 static std::shared_ptr<ArrayBuffer> generateEd25519PublicKeyFromBytes(const uint8_t* privateKeyBytes) {
   auto buffer = ArrayBuffer::allocate(32);
@@ -100,7 +98,6 @@
   return generateEd25519PublicKeyFromBytes(seed);
 }
 
->>>>>>> a66200c5
 static std::shared_ptr<ArrayBuffer> keccak256Hash(const uint8_t* dataBytes, size_t dataLen) {
   auto hasher = Botan::HashFunction::create("Keccak-1600(256)");
   if (!hasher) {
