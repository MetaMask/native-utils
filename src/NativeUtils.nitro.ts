import type { HybridObject } from 'react-native-nitro-modules';

export interface NativeUtils
  extends HybridObject<{ ios: 'c++'; android: 'c++' }> {
  multiply(a: number, b: number): number;
  toPublicKey(privateKey: string, isCompressed: boolean): ArrayBuffer;
  toPublicKeyFromBytes(
    privateKey: ArrayBuffer,
    isCompressed: boolean,
  ): ArrayBuffer;
<<<<<<< HEAD
=======
  getPublicKeyEd25519(privateKey: string): ArrayBuffer;
  getPublicKeyEd25519FromBytes(privateKey: ArrayBuffer): ArrayBuffer;
>>>>>>> a66200c5
  keccak256(data: string): ArrayBuffer;
  keccak256FromBytes(data: ArrayBuffer): ArrayBuffer;
  pubToAddress(pubKey: ArrayBuffer, sanitize: boolean): ArrayBuffer;
  hmacSha512(key: ArrayBuffer, data: ArrayBuffer): ArrayBuffer;
}<|MERGE_RESOLUTION|>--- conflicted
+++ resolved
@@ -8,11 +8,8 @@
     privateKey: ArrayBuffer,
     isCompressed: boolean,
   ): ArrayBuffer;
-<<<<<<< HEAD
-=======
   getPublicKeyEd25519(privateKey: string): ArrayBuffer;
   getPublicKeyEd25519FromBytes(privateKey: ArrayBuffer): ArrayBuffer;
->>>>>>> a66200c5
   keccak256(data: string): ArrayBuffer;
   keccak256FromBytes(data: ArrayBuffer): ArrayBuffer;
   pubToAddress(pubKey: ArrayBuffer, sanitize: boolean): ArrayBuffer;
