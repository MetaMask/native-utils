--- conflicted
+++ resolved
@@ -44,11 +44,7 @@
   ],
   "scripts": {
     "build": "yarn nitrogen && yarn bob build",
-<<<<<<< HEAD
     "example": "cd example && yarn",
-=======
-    "example": "yarn workspace react-native-nitro-secp256k1-example",
->>>>>>> 581b3003
     "lint": "yarn lint:eslint && yarn lint:misc --check && yarn lint:dependencies --check && yarn lint:changelog",
     "lint:changelog": "auto-changelog validate --prettier",
     "lint:dependencies": "depcheck && yarn dedupe",
