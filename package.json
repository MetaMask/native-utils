{
  "name": "@metamask/native-utils",
  "version": "0.5.0",
  "description": "React Native Utils for MetaMask",
  "homepage": "https://github.com/MetaMask/native-utils",
  "bugs": {
    "url": "https://github.com/MetaMask/native-utils/issues"
  },
  "repository": {
    "type": "git",
    "url": "https://github.com/MetaMask/native-utils.git"
  },
  "license": "ISC",
  "author": "MetaMask",
  "sideEffects": true,
  "exports": {
    ".": {
      "source": "./src/index.tsx",
      "types": "./lib/typescript/src/index.d.ts",
      "default": "./lib/module/index.js"
    },
    "./package.json": "./package.json"
  },
  "main": "./lib/module/index.js",
  "types": "./lib/typescript/src/index.d.ts",
  "files": [
    "src",
    "lib",
    "android",
    "ios",
    "cpp",
    "nitrogen",
    "nitro.json",
    "*.podspec",
    "react-native.config.js",
    "!cpp/botan",
    "!ios/build",
    "!android/build",
    "!android/gradle",
    "!android/gradlew",
    "!android/gradlew.bat",
    "!android/local.properties",
    "!android/.cxx",
    "!**/__tests__",
    "!**/__fixtures__",
    "!**/__mocks__",
    "!scripts",
    "!.github",
    "!.yarn",
    "!example",
    "!cpp/secp256k1/**/*_test.*",
    "!cpp/secp256k1/sage",
    "!cpp/secp256k1/tools",
    "!cpp/secp256k1/examples",
    "!cpp/secp256k1/doc",
    "!cpp/secp256k1/**/*.md",
    "!cpp/secp256k1/**/*.json",
    "!cpp/secp256k1/**/*.sh",
    "!cpp/secp256k1/**/*.py",
    "!cpp/botan/**/*"
  ],
  "scripts": {
    "build": "yarn nitrogen && yarn generate:botan && yarn bob build",
    "generate:botan": "./scripts/build-botan.sh",
    "postinstall": "yarn generate:botan",
    "lint": "yarn lint:eslint && yarn lint:misc --check && yarn lint:dependencies --check && yarn lint:changelog",
    "lint:changelog": "auto-changelog validate --prettier",
    "lint:dependencies": "depcheck && yarn dedupe",
    "lint:eslint": "eslint . --cache",
    "lint:fix": "yarn lint:eslint --fix && yarn lint:misc --write && yarn lint:dependencies && yarn lint:changelog",
    "lint:misc": "prettier '**/*.json' '**/*.md' '**/*.yml' '!.yarnrc.yml' --ignore-path .gitignore --ignore-path .prettierignore --no-error-on-unmatched-pattern",
    "nitrogen": "nitro-codegen",
    "prepack": "./scripts/prepack.sh",
    "test": "jest -c jest.config.js"
  },
  "devDependencies": {
    "@eslint/compat": "^1.3.1",
    "@eslint/eslintrc": "^3.3.1",
    "@eslint/js": "^9.31.0",
    "@lavamoat/allow-scripts": "^3.0.4",
    "@lavamoat/preinstall-always-fail": "^2.0.0",
    "@metamask/auto-changelog": "^5.1.0",
    "@react-native/eslint-config": "^0.80.2",
    "@types/jest": "^30.0.0",
    "@types/node": "^18.18",
    "@typescript-eslint/utils": "^8.38.0",
    "@yarnpkg/types": "^4.0.0-rc.52",
    "depcheck": "^1.4.3",
    "eslint": "^9.22.0",
    "eslint-config-prettier": "^10.1.8",
    "eslint-plugin-prettier": "^5.5.3",
    "jest": "^30.1.3",
    "nitro-codegen": "^0.26.3",
    "prettier": "^3.0.3",
    "prettier-plugin-packagejson": "^2.5.19",
    "react": "19.0.0",
    "react-native": "0.79.2",
    "react-native-builder-bob": "^0.40.12",
    "react-native-nitro-modules": "^0.29.4",
    "typescript": "^5.8.3"
  },
  "peerDependencies": {
    "react": "*",
    "react-native": "*",
    "react-native-nitro-modules": "^0.29.4"
  },
  "packageManager": "yarn@3.6.1",
  "publishConfig": {
    "access": "public",
    "registry": "https://registry.npmjs.org/"
  },
  "create-react-native-library": {
    "languages": "kotlin-swift",
    "type": "nitro-module",
    "version": "0.51.1"
  },
  "lavamoat": {
    "allowScripts": {
      "@lavamoat/preinstall-always-fail": false,
      "nitro-codegen": true,
      "react-native-nitro-modules": true,
      "jest>@jest/core>jest-resolve>unrs-resolver": false,
<<<<<<< HEAD
      "$root$": false
=======
      "nitro-codegen>react-native-nitro-modules": false
>>>>>>> 356a1d0b
    }
  },
  "react-native-builder-bob": {
    "source": "src",
    "output": "lib",
    "targets": [
      [
        "custom",
        {
          "script": "nitrogen",
          "clean": "nitrogen/"
        }
      ],
      [
        "module",
        {
          "esm": true
        }
      ],
      [
        "typescript",
        {
          "project": "tsconfig.build.json"
        }
      ]
    ]
  }
}<|MERGE_RESOLUTION|>--- conflicted
+++ resolved
@@ -120,11 +120,8 @@
       "nitro-codegen": true,
       "react-native-nitro-modules": true,
       "jest>@jest/core>jest-resolve>unrs-resolver": false,
-<<<<<<< HEAD
       "$root$": false
-=======
       "nitro-codegen>react-native-nitro-modules": false
->>>>>>> 356a1d0b
     }
   },
   "react-native-builder-bob": {
