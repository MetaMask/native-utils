{
  "name": "@metamask/native-utils",
  "version": "0.5.0",
  "description": "React Native Utils for MetaMask",
  "homepage": "https://github.com/MetaMask/native-utils",
  "bugs": {
    "url": "https://github.com/MetaMask/native-utils/issues"
  },
  "repository": {
    "type": "git",
    "url": "https://github.com/MetaMask/native-utils.git"
  },
  "license": "ISC",
  "author": "MetaMask",
  "sideEffects": true,
  "exports": {
    ".": {
      "source": "./src/index.tsx",
      "types": "./lib/typescript/src/index.d.ts",
      "default": "./lib/module/index.js"
    },
    "./package.json": "./package.json"
  },
  "main": "./lib/module/index.js",
  "types": "./lib/typescript/src/index.d.ts",
  "files": [
    "src",
    "lib",
    "android",
    "ios",
    "cpp",
    "nitrogen",
    "nitro.json",
    "*.podspec",
    "react-native.config.js",
    "!cpp/botan",
    "!ios/build",
    "!android/build",
    "!android/gradle",
    "!android/gradlew",
    "!android/gradlew.bat",
    "!android/local.properties",
    "!android/.cxx",
    "!**/__tests__",
    "!**/__fixtures__",
    "!**/__mocks__",
    "!scripts",
    "!.github",
    "!.yarn",
    "!example",
    "!cpp/secp256k1/**/*_test.*",
    "!cpp/secp256k1/sage",
    "!cpp/secp256k1/tools",
    "!cpp/secp256k1/examples",
    "!cpp/secp256k1/doc",
    "!cpp/secp256k1/**/*.md",
    "!cpp/secp256k1/**/*.json",
    "!cpp/secp256k1/**/*.sh",
    "!cpp/secp256k1/**/*.py",
    "!cpp/botan/**/*"
  ],
  "scripts": {
    "build": "yarn nitrogen && yarn generate:botan && yarn bob build",
<<<<<<< HEAD
    "example": "yarn workspace react-native-nitro-secp256k1-example",
=======
>>>>>>> 61b86aa4
    "generate:botan": "./scripts/build-botan.sh",
    "postinstall": "yarn generate:botan",
    "lint": "yarn lint:eslint && yarn lint:misc --check && yarn lint:dependencies --check && yarn lint:changelog",
    "lint:changelog": "auto-changelog validate --prettier",
    "lint:dependencies": "depcheck && yarn dedupe",
    "lint:eslint": "eslint . --cache",
    "lint:fix": "yarn lint:eslint --fix && yarn lint:misc --write && yarn lint:dependencies && yarn lint:changelog",
    "lint:misc": "prettier '**/*.json' '**/*.md' '**/*.yml' '!.yarnrc.yml' --ignore-path .gitignore --ignore-path .prettierignore --no-error-on-unmatched-pattern",
    "nitrogen": "nitro-codegen",
    "prepack": "./scripts/prepack.sh",
    "test": "jest -c jest.config.js"
  },
  "devDependencies": {
    "@eslint/compat": "^1.3.1",
    "@eslint/eslintrc": "^3.3.1",
    "@eslint/js": "^9.31.0",
    "@lavamoat/allow-scripts": "^3.0.4",
    "@lavamoat/preinstall-always-fail": "^2.0.0",
    "@metamask/auto-changelog": "^5.1.0",
    "@react-native/eslint-config": "^0.80.2",
    "@types/jest": "^30.0.0",
    "@types/node": "^18.18",
    "@typescript-eslint/utils": "^8.38.0",
    "@yarnpkg/types": "^4.0.0-rc.52",
    "depcheck": "^1.4.3",
    "eslint": "^9.22.0",
    "eslint-config-prettier": "^10.1.8",
    "eslint-plugin-prettier": "^5.5.3",
    "jest": "^30.1.3",
    "nitro-codegen": "^0.26.3",
    "prettier": "^3.0.3",
    "prettier-plugin-packagejson": "^2.5.19",
    "react": "19.0.0",
    "react-native": "0.79.2",
    "react-native-builder-bob": "^0.40.12",
    "react-native-nitro-modules": "^0.29.4",
    "typescript": "^5.8.3"
  },
  "peerDependencies": {
    "react": "*",
    "react-native": "*",
    "react-native-nitro-modules": "^0.29.4"
  },
  "packageManager": "yarn@3.6.1",
  "publishConfig": {
    "access": "public",
    "registry": "https://registry.npmjs.org/"
  },
  "create-react-native-library": {
    "languages": "kotlin-swift",
    "type": "nitro-module",
    "version": "0.51.1"
  },
  "lavamoat": {
    "allowScripts": {
      "@lavamoat/preinstall-always-fail": false,
      "nitro-codegen": true,
      "react-native-nitro-modules": true,
      "jest>@jest/core>jest-resolve>unrs-resolver": false,
      "$root$": false
<<<<<<< HEAD
=======
      "nitro-codegen>react-native-nitro-modules": false
>>>>>>> 61b86aa4
    }
  },
  "react-native-builder-bob": {
    "source": "src",
    "output": "lib",
    "targets": [
      [
        "custom",
        {
          "script": "nitrogen",
          "clean": "nitrogen/"
        }
      ],
      [
        "module",
        {
          "esm": true
        }
      ],
      [
        "typescript",
        {
          "project": "tsconfig.build.json"
        }
      ]
    ]
  }
}<|MERGE_RESOLUTION|>--- conflicted
+++ resolved
@@ -61,10 +61,7 @@
   ],
   "scripts": {
     "build": "yarn nitrogen && yarn generate:botan && yarn bob build",
-<<<<<<< HEAD
     "example": "yarn workspace react-native-nitro-secp256k1-example",
-=======
->>>>>>> 61b86aa4
     "generate:botan": "./scripts/build-botan.sh",
     "postinstall": "yarn generate:botan",
     "lint": "yarn lint:eslint && yarn lint:misc --check && yarn lint:dependencies --check && yarn lint:changelog",
@@ -125,10 +122,7 @@
       "react-native-nitro-modules": true,
       "jest>@jest/core>jest-resolve>unrs-resolver": false,
       "$root$": false
-<<<<<<< HEAD
-=======
       "nitro-codegen>react-native-nitro-modules": false
->>>>>>> 61b86aa4
     }
   },
   "react-native-builder-bob": {
